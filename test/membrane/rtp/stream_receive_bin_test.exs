defmodule Membrane.RTP.StreamReceiveBinTest do
  use ExUnit.Case

  import Membrane.Testing.Assertions

  alias Membrane.RTP
  alias Membrane.RTP.StreamReceiveBin
  alias Membrane.RTP.H264
  alias Membrane.Testing

  @pcap_file "test/fixtures/rtp/session/demo.pcap"
  @frames_count 1038
  @ssrc 790_688_045
  @h264_clock_rate 90_000

  defmodule FrameCounter do
    use Membrane.Sink

    def_input_pad :input, demand_unit: :buffers, caps: :any

    @impl true
    def handle_init(_opts), do: {:ok, %{counter: 0}}

    @impl true
    def handle_prepared_to_playing(_ctx, state),
      do: {{:ok, demand: :input}, state}

    @impl true
    def handle_write(_pad, _buff, _context, %{counter: c}),
      do: {{:ok, demand: :input}, %{counter: c + 1}}

    @impl true
    def handle_end_of_stream(_pad, _ctx, %{counter: c} = state),
      do: {{:ok, notify: {:frame_count, c}}, state}
  end

  test "RTP stream passes through bin properly" do
    opts = %Testing.Pipeline.Options{
      elements: [
        pcap: %Membrane.Element.Pcap.Source{path: @pcap_file},
        rtp_parser: RTP.Parser,
        rtp: %StreamReceiveBin{
          depayloader: H264.Depayloader,
          remote_ssrc: @ssrc,
          local_ssrc: 0,
          clock_rate: @h264_clock_rate,
          rtcp_report_interval: Membrane.Time.seconds(5),
          rtcp_fir_interval: nil
        },
        video_parser: %Membrane.H264.FFmpeg.Parser{framerate: {30, 1}},
        frame_counter: FrameCounter
      ]
    }

    {:ok, pipeline} = Testing.Pipeline.start_link(opts)

    Testing.Pipeline.play(pipeline)

    assert_pipeline_playback_changed(pipeline, _, :playing)
    assert_start_of_stream(pipeline, :rtp_parser)
    assert_start_of_stream(pipeline, :frame_counter)
    assert_end_of_stream(pipeline, :rtp_parser, :input, 4000)
    assert_end_of_stream(pipeline, :frame_counter)
    assert_pipeline_notified(pipeline, :frame_counter, {:frame_count, count})
    assert count == @frames_count

    Testing.Pipeline.stop_and_terminate(pipeline, blocking?: true)
  end

  test "RTCP reports are generated properly" do
    pcap_file = "test/fixtures/rtp/session/h264_before_sr.pcap"

    opts = %Testing.Pipeline.Options{
      elements: [
        pcap: %Membrane.Element.Pcap.Source{
          path: pcap_file,
          packet_transformer: fn %ExPcap.Packet{
                                   packet_header: %{ts_sec: sec, ts_usec: usec},
                                   parsed_packet_data: {_, payload}
                                 } ->
            arrival_ts = Membrane.Time.seconds(sec) + Membrane.Time.microseconds(usec)
            %Membrane.Buffer{payload: payload, metadata: %{arrival_ts: arrival_ts}}
          end
        },
        rtp_parser: RTP.Parser,
        rtp: %StreamReceiveBin{
          depayloader: H264.Depayloader,
          local_ssrc: 0,
          remote_ssrc: 4_194_443_425,
          clock_rate: @h264_clock_rate,
          rtcp_report_interval: Membrane.Time.seconds(5),
          rtcp_fir_interval: nil
        },
        sink: Testing.Sink
      ]
    }

    {:ok, pipeline} = Testing.Pipeline.start_link(opts)

    Testing.Pipeline.play(pipeline)

    assert_pipeline_playback_changed(pipeline, _, :playing)
    assert_start_of_stream(pipeline, :rtp_parser)
    assert_start_of_stream(pipeline, :sink)
    assert_end_of_stream(pipeline, :rtp_parser, :input, 4000)
    assert_end_of_stream(pipeline, :sink)
<<<<<<< HEAD
=======

>>>>>>> ffc13177
    Testing.Pipeline.stop_and_terminate(pipeline, blocking?: true)
  end
end<|MERGE_RESOLUTION|>--- conflicted
+++ resolved
@@ -104,10 +104,6 @@
     assert_start_of_stream(pipeline, :sink)
     assert_end_of_stream(pipeline, :rtp_parser, :input, 4000)
     assert_end_of_stream(pipeline, :sink)
-<<<<<<< HEAD
-=======
-
->>>>>>> ffc13177
     Testing.Pipeline.stop_and_terminate(pipeline, blocking?: true)
   end
 end