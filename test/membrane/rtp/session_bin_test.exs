defmodule Membrane.RTP.Session.BinTest do
  use ExUnit.Case

  import Membrane.Testing.Assertions

  alias Membrane.{RemoteStream, RTP, RTCP}
  alias Membrane.RTP.PayloadFormat
  alias Membrane.Testing

  @rtp_input %{
    pcap: "test/fixtures/rtp/session/demo_rtp.pcap",
    audio: %{ssrc: 439_017_412, frames_n: 20},
    video: %{ssrc: 670_572_639, frames_n: 287}
  }
  @srtp_input %{
    pcap: "test/fixtures/rtp/session/srtp.pcap",
    audio: %{ssrc: 1_445_851_800, frames_n: 160},
    video: %{ssrc: 3_546_707_599, frames_n: 798},
    srtp_policies: [
      %ExLibSRTP.Policy{
        ssrc: :any_inbound,
        key: "aaaaaaaaaaaaaaaaaaaaaaaaaaaaaa"
      }
    ]
  }
  @rtp_output %{
    video: %{ssrc: 1234, packets_n: 300}
  }

  @fmt_mapping %{96 => {:H264, 90_000}, 127 => {:MPA, 90_000}}

  # asserts all specified buffers were received by a sink in any order
  defp assert_specified_buffers(_pipeline, _sink, []), do: :ok

  defp assert_specified_buffers(pipeline, sink, match_funs) do
    assert_sink_buffer(pipeline, sink, buffer)

    case Enum.split_with(match_funs, & &1.(buffer)) do
      {[_matching_funs], match_funs} ->
        assert_specified_buffers(pipeline, sink, match_funs)

      {matching_funs, match_funs} ->
        raise "Expected the buffer #{inspect(buffer)} to match exactly one match function, while it matched #{inspect(matching_funs)}. Remaining funs: #{inspect(match_funs)}."
    end
  end

  defmodule Pauser do
    # move to Core.Testing?
    @moduledoc """
    Forwards buffers until reaching a pause point, i.e. after receiving a configured number of them.
    Continues forwarding upon receiving `:continue` message.
    """
    use Membrane.Filter
    def_input_pad :input, demand_unit: :buffers, caps: :any
    def_output_pad :output, caps: :any

    def_options pause_after: [
                  spec: [integer],
                  default: [],
                  description: "List of pause points."
                ]

    @impl true
    def handle_init(opts) do
      {:ok, Map.from_struct(opts) |> Map.merge(%{cnt: 0})}
    end

    @impl true
    def handle_demand(:output, size, :buffers, _ctx, %{pause_after: [pause | _]} = state) do
      {{:ok, demand: {:input, min(size, pause - state.cnt)}}, state}
    end

    @impl true
    def handle_demand(:output, size, :buffers, _ctx, state) do
      {{:ok, demand: {:input, size}}, state}
    end

    @impl true
    def handle_process(:input, buffer, _ctx, state) do
      {{:ok, buffer: {:output, buffer}}, Map.update!(state, :cnt, &(&1 + 1))}
    end

    @impl true
    def handle_other(:continue, _ctx, state) do
      {{:ok, redemand: :output}, Map.update!(state, :pause_after, &tl/1)}
    end
  end

  defmodule DynamicPipeline do
    use Membrane.Pipeline

    @impl true
    def handle_init(options) do
      rtp_input_ref = make_ref()

      {:ok, h264_payloader} = Membrane.RTP.PayloadFormatResolver.payloader(:H264)

      spec = %ParentSpec{
        children: [
          pcap: %Membrane.Element.Pcap.Source{path: options.input.pcap},
          pauser: %Pauser{pause_after: [15]},
          rtp: %RTP.SessionBin{
            fmt_mapping: options.fmt_mapping,
            rtcp_report_interval: options.rtcp_report_interval,
            secure?: Map.has_key?(options.input, :srtp_policies),
            srtp_policies: Map.get(options.input, :srtp_policies, []),
            receiver_ssrc_generator: fn [sender_ssrc | _local_ssrcs], _remote_ssrcs ->
              sender_ssrc
            end
          },
          hackney: %Membrane.Hackney.Source{
<<<<<<< HEAD
            location: "https://membraneframework.github.io/static/samples/ffmpeg-testsrc.h264"
=======
            location:
              "https://raw.githubusercontent.com/membraneframework/static/gh-pages/samples/ffmpeg-testsrc.h264"
>>>>>>> d2114e0c
          },
          parser: %Membrane.H264.FFmpeg.Parser{framerate: {30, 1}, alignment: :nal},
          rtp_sink: Testing.Sink,
          rtcp_source: %Testing.Source{
            output: options.rtcp_input,
            caps: %RemoteStream{type: :packetized, content_format: RTCP}
          },
          rtcp_sink: Testing.Sink
        ],
        links: [
          link(:rtcp_source)
          |> to(:rtp)
          |> via_out(Pad.ref(:rtcp_output, rtp_input_ref))
          |> to(:rtcp_sink),
          link(:pcap)
          |> to(:pauser)
          |> via_in(Pad.ref(:rtp_input, rtp_input_ref))
          |> to(:rtp),
          # in case of payload_and_depayload option being true,
          # session bin is responsible for payloading the stream
          #
          # to test the case where stream is already payloaded (payload_and_depayload being false)
          # we need to manually add payloader bin and then link it with the session bin
          if options.payload_and_depayload do
            link(:hackney)
            |> to(:parser)
            |> via_in(Pad.ref(:input, options.output.video.ssrc),
              options: [payloader: h264_payloader]
            )
            |> to(:rtp)
            |> via_out(Pad.ref(:rtp_output, options.output.video.ssrc),
              options: [encoding: :H264]
            )
            |> to(:rtp_sink)
          else
            # assume that incoming stream is already payloaded when entering session bin
            link(:hackney)
            |> to(:parser)
            |> to(:payloader, %RTP.PayloaderBin{
              payloader: h264_payloader,
              payload_type: PayloadFormat.get(:H264).payload_type,
              ssrc: options.output.video.ssrc,
              clock_rate: 90_000
            })
            |> via_in(Pad.ref(:input, options.output.video.ssrc))
            |> to(:rtp)
            |> via_out(Pad.ref(:rtp_output, options.output.video.ssrc),
              options: [encoding: :H264]
            )
            |> to(:rtp_sink)
          end
        ]
      }

      {{:ok, spec: spec},
       %{fmt_mapping: options.fmt_mapping, payload_and_depayload: options.payload_and_depayload}}
    end

    @impl true
    def handle_notification({:new_rtp_stream, ssrc, pt, _extensions}, :rtp, _ctx, state) do
      {encoding, _clock_rate} = Map.fetch!(state.fmt_mapping, pt)

      depayloader =
        if state.payload_and_depayload do
          {:ok, depayloader} = RTP.PayloadFormatResolver.depayloader(encoding)

          depayloader
        else
          nil
        end

      spec = %ParentSpec{
        children: [
          {{:sink, ssrc}, Testing.Sink}
        ],
        links: [
          link(:rtp)
          |> via_out(Pad.ref(:output, ssrc),
            options: [depayloader: depayloader, rtcp_fir_interval: nil]
          )
          |> to({:sink, ssrc})
        ]
      }

      {{:ok, spec: spec}, state}
    end

    @impl true
    def handle_notification(_notification, _child, _ctx, state) do
      {:ok, state}
    end
  end

  test "RTP streams passes through RTP bin properly" do
    sender_report =
      %Membrane.RTCP.SenderReportPacket{
        reports: [],
        sender_info: %{
          rtp_timestamp: 555_689_664,
          sender_octet_count: 27_843,
          sender_packet_count: 158,
          wallclock_timestamp: 1_582_306_181_225_999_999
        },
        ssrc: @rtp_input.video.ssrc
      }
      |> Membrane.RTCP.Packet.serialize()

    test_stream(
      @rtp_input,
      @rtp_output,
      sender_report,
      [@rtp_input.video.ssrc, @rtp_input.audio.ssrc],
      [@rtp_output.video.ssrc],
      true
    )

    test_stream(
      @rtp_input,
      @rtp_output,
      sender_report,
      [@rtp_input.video.ssrc, @rtp_input.audio.ssrc],
      [@rtp_output.video.ssrc],
      false
    )
  end

  test "SRTP streams passes through RTP bin properly" do
    encrypted_sender_report =
      <<128, 200, 0, 6, 222, 173, 190, 239, 42, 166, 210, 47, 206, 167, 216, 36, 40, 33, 84, 200,
        33, 116, 108, 233, 19, 36, 26, 247, 128, 0, 0, 1, 255, 96, 51, 225, 176, 61, 171, 239, 14,
        63>>

    test_stream(@srtp_input, @rtp_output, encrypted_sender_report, [], [], true)
    test_stream(@srtp_input, @rtp_output, encrypted_sender_report, [], [], false)
  end

  defp test_stream(
         input,
         output,
         sender_report,
         rr_senders_ssrcs,
         _sr_senders_ssrcs,
         payload_and_depayload
       ) do
    {:ok, pipeline} =
      %Testing.Pipeline.Options{
        module: DynamicPipeline,
        custom_args: %{
          input: input,
          output: output,
          fmt_mapping: @fmt_mapping,
          rtcp_input: [sender_report],
          rtcp_report_interval: Membrane.Time.second(),
          payload_and_depayload: payload_and_depayload
        }
      }
      |> Testing.Pipeline.start_link()

    Testing.Pipeline.play(pipeline)
    assert_pipeline_playback_changed(pipeline, _, :playing)

    %{audio: %{ssrc: audio_ssrc}, video: %{ssrc: video_ssrc}} = input

    assert_start_of_stream(pipeline, {:sink, ^video_ssrc})
    assert_start_of_stream(pipeline, {:sink, ^audio_ssrc})
    assert_start_of_stream(pipeline, :rtp_sink)
    assert_start_of_stream(pipeline, :rtcp_sink)

    rr_match_funs =
      Enum.map(
        rr_senders_ssrcs,
        &fn buffer ->
          case RTCP.Packet.parse(buffer.payload) do
            {:ok, [%RTCP.ReceiverReportPacket{reports: [%RTCP.ReportPacketBlock{ssrc: ^&1}]}]} ->
              true

            _result ->
              false
          end
        end
      )

    assert_specified_buffers(pipeline, :rtcp_sink, rr_match_funs)

    Testing.Pipeline.message_child(pipeline, :pauser, :continue)

    1..input.video.frames_n
    |> Enum.each(fn _i ->
      assert_sink_buffer(pipeline, {:sink, video_ssrc}, %Membrane.Buffer{})
    end)

    1..input.audio.frames_n
    |> Enum.each(fn _i ->
      assert_sink_buffer(pipeline, {:sink, audio_ssrc}, %Membrane.Buffer{})
    end)

    1..output.video.packets_n
    |> Enum.each(fn _i ->
      assert_sink_buffer(pipeline, :rtp_sink, %Membrane.Buffer{})
    end)

    assert_end_of_stream(pipeline, {:sink, ^video_ssrc})
    Testing.Pipeline.stop_and_terminate(pipeline, blocking?: true)
    assert_pipeline_playback_changed(pipeline, _, :stopped)
  end
end<|MERGE_RESOLUTION|>--- conflicted
+++ resolved
@@ -109,12 +109,8 @@
             end
           },
           hackney: %Membrane.Hackney.Source{
-<<<<<<< HEAD
-            location: "https://membraneframework.github.io/static/samples/ffmpeg-testsrc.h264"
-=======
             location:
               "https://raw.githubusercontent.com/membraneframework/static/gh-pages/samples/ffmpeg-testsrc.h264"
->>>>>>> d2114e0c
           },
           parser: %Membrane.H264.FFmpeg.Parser{framerate: {30, 1}, alignment: :nal},
           rtp_sink: Testing.Sink,
