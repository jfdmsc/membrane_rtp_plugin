--- conflicted
+++ resolved
@@ -1,11 +1,7 @@
 defmodule Membrane.RTP.Plugin.MixProject do
   use Mix.Project
 
-<<<<<<< HEAD
   @version "0.24.0"
-=======
-  @version "0.23.2"
->>>>>>> cdfc0405
   @github_url "https://github.com/membraneframework/membrane_rtp_plugin"
 
   def project do
