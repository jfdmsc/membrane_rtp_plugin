--- conflicted
+++ resolved
@@ -30,10 +30,6 @@
       link_bin_input()
       |> then(if use_payloader, do: maybe_link_payloader_bin, else: & &1)
       |> to(:packet_tracker, %RTP.OutboundPacketTracker{
-<<<<<<< HEAD
-        serialize_packets?: not use_payloader,
-=======
->>>>>>> d2114e0c
         ssrc: opts.ssrc,
         payload_type: opts.payload_type,
         clock_rate: opts.clock_rate
